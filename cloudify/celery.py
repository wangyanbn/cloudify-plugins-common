########
# Copyright (c) 2013 GigaSpaces Technologies Ltd. All rights reserved
#
# Licensed under the Apache License, Version 2.0 (the "License");
# you may not use this file except in compliance with the License.
# You may obtain a copy of the License at
#
#        http://www.apache.org/licenses/LICENSE-2.0
#
# Unless required by applicable law or agreed to in writing, software
# distributed under the License is distributed on an "AS IS" BASIS,
#    * WITHOUT WARRANTIES OR CONDITIONS OF ANY KIND, either express or implied.
#    * See the License for the specific language governing permissions and
#    * limitations under the License.

"""
This module is not intended to be used as standalone.
On celery worker installation this file will be copied to the
application root directory.
"""

from __future__ import absolute_import

__author__ = 'idanmo'

import sys
import traceback
import os

from celery import Celery
<<<<<<< HEAD
from cloudify.utils import build_includes

=======
from celery.signals import after_setup_task_logger

from cloudify.logs import setup_logger
>>>>>>> 6a0411d3

celery = Celery('cloudify.celery',
                broker='amqp://',
                backend='amqp://')

current_excepthook = sys.excepthook


def new_excepthook(exception_type, value, the_traceback):
    with open(os.path.expanduser('~/celery_error.out'), 'w') as f:
        f.write('Type: {0}\n'.format(exception_type))
        f.write('Value: {0}\n'.format(value))
        traceback.print_tb(the_traceback, file=f)
    current_excepthook(type, value, the_traceback)

sys.excepthook = new_excepthook


<<<<<<< HEAD
if __name__ == '__main__':
    celery.start()
=======
@after_setup_task_logger.connect
def setup_cloudify_logger(loglevel=None, **kwargs):
    setup_logger(loglevel, **kwargs)
>>>>>>> 6a0411d3
<|MERGE_RESOLUTION|>--- conflicted
+++ resolved
@@ -26,16 +26,8 @@
 import sys
 import traceback
 import os
+from celery import Celery
 
-from celery import Celery
-<<<<<<< HEAD
-from cloudify.utils import build_includes
-
-=======
-from celery.signals import after_setup_task_logger
-
-from cloudify.logs import setup_logger
->>>>>>> 6a0411d3
 
 celery = Celery('cloudify.celery',
                 broker='amqp://',
@@ -52,13 +44,3 @@
     current_excepthook(type, value, the_traceback)
 
 sys.excepthook = new_excepthook
-
-
-<<<<<<< HEAD
-if __name__ == '__main__':
-    celery.start()
-=======
-@after_setup_task_logger.connect
-def setup_cloudify_logger(loglevel=None, **kwargs):
-    setup_logger(loglevel, **kwargs)
->>>>>>> 6a0411d3
