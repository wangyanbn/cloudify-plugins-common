########
# Copyright (c) 2013 GigaSpaces Technologies Ltd. All rights reserved
#
# Licensed under the Apache License, Version 2.0 (the "License");
# you may not use this file except in compliance with the License.
# You may obtain a copy of the License at
#
#        http://www.apache.org/licenses/LICENSE-2.0
#
# Unless required by applicable law or agreed to in writing, software
# distributed under the License is distributed on an "AS IS" BASIS,
#    * WITHOUT WARRANTIES OR CONDITIONS OF ANY KIND, either express or implied.
#    * See the License for the specific language governing permissions and
#    * limitations under the License.


import traceback
from multiprocessing import Process
from multiprocessing import Pipe
from StringIO import StringIO
from functools import wraps

from cloudify.context import CloudifyContext
from cloudify.workflows.workflow_context import CloudifyWorkflowContext
from cloudify.manager import update_execution_status, get_rest_client
from cloudify.workflows import api
from cloudify_rest_client.executions import Execution
from cloudify.exceptions import ProcessExecutionError
from cloudify.state import current_ctx, current_workflow_ctx

_stub_task = lambda fn: fn
try:
    from cloudify.celery import celery as _celery
    _task = _celery.task
except ImportError:
    _celery = None
    _task = _stub_task


CLOUDIFY_ID_PROPERTY = '__cloudify_id'
CLOUDIFY_NODE_STATE_PROPERTY = 'node_state'
CLOUDIFY_CONTEXT_PROPERTY_KEY = '__cloudify_context'
CLOUDIFY_CONTEXT_IDENTIFIER = '__cloudify_context'


def _is_cloudify_context(obj):
    """
    Gets whether the provided obj is a CloudifyContext instance.
    From some reason Python's isinstance returned False when it should
    have returned True.
    """
    return CloudifyContext.__name__ in obj.__class__.__name__


def _is_cloudify_workflow_context(obj):
    """
    Gets whether the provided obj is a CloudifyWorkflowContext instance.
    From some reason Python's isinstance returned False when it should
    have returned True.
    """
    return CloudifyWorkflowContext.__name__ in obj.__class__.__name__


def _find_context_arg(args, kwargs, is_context):
    """
    Find cloudify context in args or kwargs.
    Cloudify context is either a dict with a unique identifier (passed
        from the workflow engine) or an instance of CloudifyContext.
    """
    for arg in args:
        if is_context(arg):
            return arg
        if isinstance(arg, dict) and CLOUDIFY_CONTEXT_IDENTIFIER in arg:
            return arg
    for arg in kwargs.values():
        if is_context(arg):
            return arg
    return kwargs.get(CLOUDIFY_CONTEXT_PROPERTY_KEY)


def operation(func=None, **arguments):
    """
    Decorate plugin operation function with this decorator.
    Internally, if celery is installed, will also wrap the function
    with a ``@celery.task`` decorator

    The ``ctx`` injected to the function arguments is of type
    ``cloudify.context.CloudifyContext``

    Example::

        @operations
        def start(ctx, **kwargs):
            pass
    """
    if func is not None:
        @wraps(func)
        def wrapper(*args, **kwargs):
            ctx = _find_context_arg(args, kwargs, _is_cloudify_context)
            if ctx is None:
                ctx = {}
            if not _is_cloudify_context(ctx):
                ctx = CloudifyContext(ctx)
                kwargs['ctx'] = ctx
            try:
                current_ctx.set(ctx, kwargs)
                result = func(*args, **kwargs)
            except BaseException:
                ctx.logger.error(
                    'Exception raised on operation [%s] invocation',
                    ctx.task_name, exc_info=True)
                raise
            finally:
                current_ctx.clear()
                ctx.update()
            return result
        return _process_wrapper(wrapper, arguments)
    else:
        def partial_wrapper(fn):
            return operation(fn, **arguments)
        return partial_wrapper


def workflow(func=None, **arguments):
    """
    Decorate workflow functions with this decorator.
    Internally, if celery is installed, will also wrap the function
    with a ``@celery.task`` decorator

    The ``ctx`` injected to the function arguments is of type
    ``cloudify.workflows.workflow_context.CloudifyWorkflowContext``


    Example::

        @workflow
        def reinstall(ctx, **kwargs):
            pass
    """
    if func is not None:
        @wraps(func)
        def wrapper(*args, **kwargs):

            ctx = _find_context_arg(args, kwargs,
                                    _is_cloudify_workflow_context)
            if not isinstance(ctx, CloudifyWorkflowContext):
                ctx = CloudifyWorkflowContext(ctx)
            kwargs['ctx'] = ctx

            if ctx.local:
                workflow_wrapper = _local_workflow
            else:
                workflow_wrapper = _remote_workflow

            return workflow_wrapper(ctx, func, args, kwargs)
        return _process_wrapper(wrapper, arguments)
    else:
        def partial_wrapper(fn):
            return workflow(fn, **arguments)
        return partial_wrapper


def _remote_workflow(ctx, func, args, kwargs):
    def update_execution_cancelled():
        update_execution_status(ctx.execution_id, Execution.CANCELLED)
<<<<<<< HEAD
        send_workflow_event(
            ctx,
            event_type='workflow_cancelled',
            message="'{0}' workflow execution cancelled"
                    .format(ctx.workflow_id))
=======
        _send_workflow_cancelled_event(ctx)
>>>>>>> 0dd5db27

    rest = get_rest_client()
    parent_conn, child_conn = Pipe()
    try:
        if rest.executions.get(ctx.execution_id).status in \
                (Execution.CANCELLING, Execution.FORCE_CANCELLING):
            # execution has been requested to be cancelled before it
            # was even started
            update_execution_cancelled()
            return api.EXECUTION_CANCELLED_RESULT

        update_execution_status(ctx.execution_id, Execution.STARTED)
<<<<<<< HEAD
        send_workflow_event(
            ctx,
            event_type='workflow_started',
            message="Starting '{0}' workflow execution".format(
                ctx.workflow_id))
=======
        _send_workflow_started_event(ctx)
>>>>>>> 0dd5db27

        # the actual execution of the workflow will run in another
        # process - this wrapper is the entry point for that
        # process, and takes care of forwarding the result or error
        # back to the parent process
        def child_wrapper():
            try:
                ctx.internal.start_event_monitor()
                workflow_result = _execute_workflow_function(
                    ctx, func, args, kwargs)
                child_conn.send({'result': workflow_result})
            except api.ExecutionCancelled:
                child_conn.send({
                    'result': api.EXECUTION_CANCELLED_RESULT})
            except BaseException as workflow_ex:
                tb = StringIO()
                traceback.print_exc(file=tb)
                err = {
                    'type': type(workflow_ex).__name__,
                    'message': str(workflow_ex),
                    'traceback': tb.getvalue()
                }
                child_conn.send({'error': err})
            finally:
                child_conn.close()

        api.ctx = ctx
        api.pipe = child_conn

        # starting workflow execution on child process
        p = Process(target=child_wrapper)
        p.start()

        # while the child process is executing the workflow,
        # the parent process is polling for 'cancel' requests while
        # also waiting for messages from the child process
        has_sent_cancelling_action = False
        result = None
        while True:
            # check if child process sent a message
            if parent_conn.poll(5):
                data = parent_conn.recv()
                if 'result' in data:
                    # child process has terminated
                    result = data['result']
                    break
                else:
                    # error occurred in child process
                    error = data['error']
                    raise ProcessExecutionError(error['message'],
                                                error['type'],
                                                error['traceback'])
            # check for 'cancel' requests
            execution = rest.executions.get(ctx.execution_id)
            if execution.status == Execution.FORCE_CANCELLING:
                # terminate the child process immediately
                p.terminate()
                result = api.EXECUTION_CANCELLED_RESULT
                break
            elif not has_sent_cancelling_action and \
                    execution.status == Execution.CANCELLING:
                # send a 'cancel' message to the child process. It
                # is up to the workflow implementation to check for
                # this message and act accordingly (by stopping and
                # returning a api.EXECUTION_CANCELLED_RESULT result).
                # parent process then goes back to polling for
                # messages from child process or possibly
                # 'force-cancelling' requests
                parent_conn.send({'action': 'cancel'})
                has_sent_cancelling_action = True

        # updating execution status and sending events according to
        # how the execution ended
        if result == api.EXECUTION_CANCELLED_RESULT:
            update_execution_cancelled()
        else:
            update_execution_status(ctx.execution_id, Execution.TERMINATED)
<<<<<<< HEAD
            send_workflow_event(
                ctx, event_type='workflow_succeeded',
                message="'{0}' workflow execution succeeded"
                .format(ctx.workflow_id))
=======
            _send_workflow_succeeded_event(ctx)
>>>>>>> 0dd5db27
        return result
    except BaseException as e:
        if isinstance(e, ProcessExecutionError):
            error_traceback = e.traceback
        else:
            error = StringIO()
            traceback.print_exc(file=error)
            error_traceback = error.getvalue()
        update_execution_status(ctx.execution_id, Execution.FAILED,
                                error_traceback)
<<<<<<< HEAD
        send_workflow_event(
            ctx,
            event_type='workflow_failed',
            message="'{0}' workflow execution failed: {1}"
                    .format(ctx.workflow_id, str(e)),
            args={'error': error_traceback})
=======
        _send_workflow_failed_event(ctx, e, error_traceback)
>>>>>>> 0dd5db27
        raise
    finally:
        parent_conn.close()
        child_conn.close()  # probably unneeded but cleanup anyway


def _local_workflow(ctx, func, args, kwargs):
    try:
        _send_workflow_started_event(ctx)
        result = _execute_workflow_function(ctx, func, args, kwargs)
        _send_workflow_succeeded_event(ctx)
        return result
    except Exception, e:
        error = StringIO()
        traceback.print_exc(file=error)
        _send_workflow_failed_event(ctx, e, error.getvalue())
        raise


def _execute_workflow_function(ctx, func, args, kwargs):
    try:
        ctx.internal.start_local_tasks_processing()
        current_workflow_ctx.set(ctx, kwargs)
        result = func(*args, **kwargs)
        if not ctx.internal.graph_mode:
            tasks = list(ctx.internal.task_graph.tasks_iter())
            for workflow_task in tasks:
                workflow_task.async_result.get()
        return result
    finally:
        ctx.internal.stop_local_tasks_processing()
        current_workflow_ctx.clear()


def _send_workflow_started_event(ctx):
    ctx.internal.send_workflow_event(
        event_type='workflow_started',
        message="Starting '{}' workflow execution".format(ctx.workflow_id))


def _send_workflow_succeeded_event(ctx):
    ctx.internal.send_workflow_event(
        event_type='workflow_succeeded',
        message="'{}' workflow execution succeeded"
        .format(ctx.workflow_id))


def _send_workflow_failed_event(ctx, exception, error_traceback):
    ctx.internal.send_workflow_event(
        event_type='workflow_failed',
        message="'{}' workflow execution failed: {}"
        .format(ctx.workflow_id, str(exception)),
        args={'error': error_traceback})


def _send_workflow_cancelled_event(ctx):
    ctx.internal.send_workflow_event(
        event_type='workflow_cancelled',
        message="'{}' workflow execution cancelled"
        .format(ctx.workflow_id))


def _process_wrapper(wrapper, arguments):
    result_wrapper = _task
    if arguments.get('force_not_celery') is True:
        result_wrapper = _stub_task
    return result_wrapper(wrapper)

task = operation<|MERGE_RESOLUTION|>--- conflicted
+++ resolved
@@ -163,15 +163,7 @@
 def _remote_workflow(ctx, func, args, kwargs):
     def update_execution_cancelled():
         update_execution_status(ctx.execution_id, Execution.CANCELLED)
-<<<<<<< HEAD
-        send_workflow_event(
-            ctx,
-            event_type='workflow_cancelled',
-            message="'{0}' workflow execution cancelled"
-                    .format(ctx.workflow_id))
-=======
         _send_workflow_cancelled_event(ctx)
->>>>>>> 0dd5db27
 
     rest = get_rest_client()
     parent_conn, child_conn = Pipe()
@@ -184,15 +176,7 @@
             return api.EXECUTION_CANCELLED_RESULT
 
         update_execution_status(ctx.execution_id, Execution.STARTED)
-<<<<<<< HEAD
-        send_workflow_event(
-            ctx,
-            event_type='workflow_started',
-            message="Starting '{0}' workflow execution".format(
-                ctx.workflow_id))
-=======
         _send_workflow_started_event(ctx)
->>>>>>> 0dd5db27
 
         # the actual execution of the workflow will run in another
         # process - this wrapper is the entry point for that
@@ -270,14 +254,7 @@
             update_execution_cancelled()
         else:
             update_execution_status(ctx.execution_id, Execution.TERMINATED)
-<<<<<<< HEAD
-            send_workflow_event(
-                ctx, event_type='workflow_succeeded',
-                message="'{0}' workflow execution succeeded"
-                .format(ctx.workflow_id))
-=======
             _send_workflow_succeeded_event(ctx)
->>>>>>> 0dd5db27
         return result
     except BaseException as e:
         if isinstance(e, ProcessExecutionError):
@@ -288,16 +265,7 @@
             error_traceback = error.getvalue()
         update_execution_status(ctx.execution_id, Execution.FAILED,
                                 error_traceback)
-<<<<<<< HEAD
-        send_workflow_event(
-            ctx,
-            event_type='workflow_failed',
-            message="'{0}' workflow execution failed: {1}"
-                    .format(ctx.workflow_id, str(e)),
-            args={'error': error_traceback})
-=======
         _send_workflow_failed_event(ctx, e, error_traceback)
->>>>>>> 0dd5db27
         raise
     finally:
         parent_conn.close()
